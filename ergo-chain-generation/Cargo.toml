[package]
name = "ergo-chain-generation"
version = "0.14.0"
license = "CC0-1.0"
edition = "2021"

# See more keys and their definitions at https://doc.rust-lang.org/cargo/reference/manifest.html

[dependencies]
base16 = "0.2.1"
blake2 = "0.9"
byteorder = "1"
ergo-lib = {version = "^0.15.0", path = "../ergo-lib"}
num-bigint = "0.4.0"
rand = "0.8.4"
sigma-test-util = { version = "^0.3.0", path = "../sigma-test-util" }
<<<<<<< HEAD
ergo-nipopow = { version = "^0.1", path = "../ergo-nipopow" }

[dev-dependencies]
sigma-ser = { version = "^0.3", path = "../sigma-ser" }
serde_json = { version = "1.0" }
=======
ergo-nipopow = { version = "^0.2", path = "../ergo-nipopow" }
>>>>>>> fd495162
<|MERGE_RESOLUTION|>--- conflicted
+++ resolved
@@ -14,12 +14,8 @@
 num-bigint = "0.4.0"
 rand = "0.8.4"
 sigma-test-util = { version = "^0.3.0", path = "../sigma-test-util" }
-<<<<<<< HEAD
-ergo-nipopow = { version = "^0.1", path = "../ergo-nipopow" }
+ergo-nipopow = { version = "^0.2", path = "../ergo-nipopow" }
 
 [dev-dependencies]
 sigma-ser = { version = "^0.3", path = "../sigma-ser" }
-serde_json = { version = "1.0" }
-=======
-ergo-nipopow = { version = "^0.2", path = "../ergo-nipopow" }
->>>>>>> fd495162
+serde_json = { version = "1.0" }